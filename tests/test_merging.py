import os
import pytest

import numpy as np
import pandas as pd
import anndata as ad
from transcriptomic_clustering import merging, cluster_means as cm
from scipy.sparse import random, csr_matrix
import scanpy as sc

DATA_DIR = os.path.join(os.path.dirname(__file__), 'data')


@pytest.fixture
def tasic_reduced_dim_adata():

    tasic_reduced_path = os.path.join(DATA_DIR, "tasic_reduced_dim.h5ad")
    return sc.read_h5ad(tasic_reduced_path)


@pytest.fixture
def adata():

    X = np.array([
        [0, 1, 3],
        [0, 6, 2],
        [1, 0, 1],
        [4, 4, 7],
        [4, 0, 0],
        [6, 0, 6],
        [8, 6, 3],
        [2, 1, 6],
        [0, 0, 7],
        [2, 1, 0],
    ])
    n_obs = X.shape[0]
    n_var = X.shape[1]
    cell_names = [f"cell_{i}" for i in range(n_obs)]
    obs = pd.DataFrame(index=cell_names)
    obs['cluster_label'] = ['11', 2, 2, '11', '32', '11', 2, '32', 4, '11']
    var_names = [f"var_{i}" for i in range(n_var)]
    var = pd.DataFrame(index=var_names)
    adata = ad.AnnData(csr_matrix(X), obs=obs, var=var)

    return adata


@pytest.fixture
def clusters():
    cluster_assignments = {
        '11': [0, 3, 5, 9],
        2: [1, 2, 6],
        '32': [4, 7],
        4: [8]
    }

    cluster_means = {
        '11': np.array([3., 1.5, 4.]),
        2: np.array([3., 4., 2.]),
        '32': np.array([3., 0.5, 3.]),
        4: np.array([0., 0., 7.]),
    }

<<<<<<< HEAD
    present_cluster_means = {
        '11': np.array([0.5, 0.25, 0.75]),
        2: np.array([(1/3), (2/3), (1/3)]),
        '32': np.array([0.5, 0., .5]),
        4: np.array([0., 0., 1.]),
    }
=======
    return cluster_means, cluster_assignments

@pytest.fixture
def df_clusters():
    cluster_assignments = {
        '11': [0, 3, 5, 9],
        2: [1, 2, 6],
        '32': [4, 7],
        4: [8]
    }

    cluster_means = pd.DataFrame(
        np.array([[3., 1.5, 4.],
                  [3., 4., 2.],
                  [3., 0.5, 3.],
                  [0., 0., 7.]]),
        index = ['11', 2, '32', 4]
    )

    return cluster_means, cluster_assignments


def test_get_cluster_means(adata, clusters):

    cluster_means, cluster_assignments = clusters

    expected_cluster_means = cluster_means
    obtained_cluster_means = merging.get_cluster_means(adata, cluster_assignments)
>>>>>>> 7462f110

    return cluster_means, present_cluster_means, cluster_assignments


def test_merge_two_clusters(clusters):

    cluster_means, present_cluster_means, cluster_assignments = clusters

    merging.merge_two_clusters(cluster_assignments,
                               label_source=4,
                               label_dest=2,
                               cluster_means=cluster_means,
                               present_cluster_means=present_cluster_means)
                               

    expected_cluster_assignments = {
        '11': [0, 3, 5, 9],
        2: [1, 2, 6, 8],
        '32': [4, 7],
    }

    expected_cluster_means = {
        '11': np.array([3., 1.5, 4.]),
        2: (np.array([3., 4., 2.])*3 + np.array([0., 0., 7.])*1)/(3+1),
        '32': np.array([3., 0.5, 3.]),
    }

    expected_present_cluster_means = {
        '11': np.array([0.5, 0.25, 0.75]),
        2: (np.array([(1/3), (2/3), (1/3)])*3 + np.array([0., 0., 1.])*1)/(3+1),
        '32': np.array([0.5, 0., .5]),
    }

    assert set(cluster_assignments.keys()) == set(expected_cluster_assignments.keys())
    for k, v in expected_cluster_assignments.items():
        assert np.array_equal(cluster_assignments[k], expected_cluster_assignments[k])

    assert set(cluster_means.keys()) == set(expected_cluster_means.keys())
    assert set(present_cluster_means.keys()) == set(expected_present_cluster_means.keys())
    for k, v in expected_cluster_means.items():
        assert np.array_equal(cluster_means[k], expected_cluster_means[k])
        assert np.array_equal(present_cluster_means[k], expected_present_cluster_means[k])


def test_pdist_normalized():

    cluster_means = {
        '11': [1],
        2: [3],
        '32': [5],
    }
    expected_similarity = np.array(
        [[1, 0.5, 0 ],
         [0.5, 1, 0.5],
         [0,  0.5, 1 ]]
    )

    cluster_means_arr = np.array(list(cluster_means.values()))
    obtained_similarity = merging.pdist_normalized(cluster_means_arr)

    assert np.array_equal(expected_similarity, obtained_similarity)


def test_find_most_similar(df_clusters):

<<<<<<< HEAD
    cluster_means, _, _ = clusters
=======
    cluster_means, cluster_assignments = df_clusters
>>>>>>> 7462f110
    group_rows = ['32', 4]
    group_cols = ['11', 2, '32', 4]

    similarity_df = merging.calculate_similarity(cluster_means,
                                       group_rows=group_rows,
                                       group_cols=group_cols)

    source_label, dest_label, max_similarity = merging.find_most_similar(similarity_df)

    assert (source_label, dest_label) == ('32', '11')
    assert max_similarity == similarity_df.loc['32']['11']


def test_merge_small_clusters(clusters):

    cluster_means, _, cluster_assignments = clusters

    expected_cluster_assignments = {
        '11': [0, 3, 5, 9, 4, 7, 8],
        2: [1, 2, 6]
    }

    merging.merge_small_clusters(cluster_means, cluster_assignments, min_size=3)

    assert set(cluster_assignments.keys()) == set(expected_cluster_assignments.keys())
    for k, v in cluster_assignments.items():
        assert np.array_equal(cluster_assignments[k], expected_cluster_assignments[k])


def test_on_tasic_clusters(tasic_reduced_dim_adata):

    adata = tasic_reduced_dim_adata

    cluster_assignments = merging.get_cluster_assignments(
        adata,
        cluster_label_obs="cluster_label_init")
    cluster_means, _ = cm.get_cluster_means_inmemory(adata, cluster_assignments)

    expected_cluster_assignments = merging.get_cluster_assignments(
        adata,
        cluster_label_obs="cluster_label_after_merging_small")

    expected_cluster_means, _ = cm.get_cluster_means_inmemory(adata, expected_cluster_assignments)

    merging.merge_small_clusters(cluster_means, cluster_assignments, min_size=6)

    for k, v in cluster_assignments.items():
        assert set(cluster_assignments[k]) == set(expected_cluster_assignments[k])

    assert set(cluster_means.keys()) == set(expected_cluster_means.keys())

    for k, v in expected_cluster_means.items():
        np.allclose(cluster_means[k], expected_cluster_means[k], rtol=1e-6)


def test_calculate_similarity(df_clusters):

<<<<<<< HEAD
    cluster_means, _, _ = clusters
=======
    cluster_means, cluster_assignments = df_clusters
>>>>>>> 7462f110

    group_rows = ['32', 4]
    group_cols = ['11', 2, '32', 4]
    obtained_similarity = merging.calculate_similarity(cluster_means,
                                       group_rows=group_rows,
                                       group_cols=group_cols)

    expected_similarity = pd.DataFrame(
        [[0.917663, -0.866025, 1.0, 0.5],
         [0.802955, -0.866025, 0.5, 1.0]],
        index=group_rows,columns=group_cols)

    obtained_similarity.equals(expected_similarity)


def test_get_cluster_assignments(adata, clusters):

    _, _, cluster_assignments = clusters
    obtained_cluster_assignments = merging.get_cluster_assignments(
        adata,
        cluster_label_obs="cluster_label")

    assert set(cluster_assignments.keys()) == set(obtained_cluster_assignments.keys())
    for k, v in cluster_assignments.items():
        assert set(cluster_assignments[k]) == set(obtained_cluster_assignments[k])<|MERGE_RESOLUTION|>--- conflicted
+++ resolved
@@ -61,15 +61,14 @@
         4: np.array([0., 0., 7.]),
     }
 
-<<<<<<< HEAD
     present_cluster_means = {
         '11': np.array([0.5, 0.25, 0.75]),
         2: np.array([(1/3), (2/3), (1/3)]),
         '32': np.array([0.5, 0., .5]),
         4: np.array([0., 0., 1.]),
     }
-=======
-    return cluster_means, cluster_assignments
+
+    return cluster_means, present_cluster_means, cluster_assignments
 
 @pytest.fixture
 def df_clusters():
@@ -91,17 +90,6 @@
     return cluster_means, cluster_assignments
 
 
-def test_get_cluster_means(adata, clusters):
-
-    cluster_means, cluster_assignments = clusters
-
-    expected_cluster_means = cluster_means
-    obtained_cluster_means = merging.get_cluster_means(adata, cluster_assignments)
->>>>>>> 7462f110
-
-    return cluster_means, present_cluster_means, cluster_assignments
-
-
 def test_merge_two_clusters(clusters):
 
     cluster_means, present_cluster_means, cluster_assignments = clusters
@@ -163,11 +151,7 @@
 
 def test_find_most_similar(df_clusters):
 
-<<<<<<< HEAD
-    cluster_means, _, _ = clusters
-=======
     cluster_means, cluster_assignments = df_clusters
->>>>>>> 7462f110
     group_rows = ['32', 4]
     group_cols = ['11', 2, '32', 4]
 
@@ -225,11 +209,7 @@
 
 def test_calculate_similarity(df_clusters):
 
-<<<<<<< HEAD
-    cluster_means, _, _ = clusters
-=======
     cluster_means, cluster_assignments = df_clusters
->>>>>>> 7462f110
 
     group_rows = ['32', 4]
     group_cols = ['11', 2, '32', 4]
