# -*- coding: utf-8 -*-

"""Top-level package for transcriptomic_clustering."""

import os
from logging.config import fileConfig


version_path = os.path.join(os.path.dirname(__file__), "VERSION.txt")
with open(version_path, "r") as version_file:
    __version__ = version_file.read().strip()


fileConfig(os.path.join(
    os.path.dirname(__file__), 
    'logging_config.ini')
)

# paths
from .utils.memory import memory
<<<<<<< HEAD
from .normalize import normalize
from .highly_variable_genes import highly_variable_genes
from .means_vars_genes import get_means_vars_genes
=======
from .normalization import normalize
>>>>>>> 9f1b4262
<|MERGE_RESOLUTION|>--- conflicted
+++ resolved
@@ -18,10 +18,6 @@
 
 # paths
 from .utils.memory import memory
-<<<<<<< HEAD
-from .normalize import normalize
+from .normalization import normalize
 from .highly_variable_genes import highly_variable_genes
 from .means_vars_genes import get_means_vars_genes
-=======
-from .normalization import normalize
->>>>>>> 9f1b4262
