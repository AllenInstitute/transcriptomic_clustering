# -*- coding: utf-8 -*-

"""Top-level package for transcriptomic_clustering."""

import os
from logging.config import fileConfig


version_path = os.path.join(os.path.dirname(__file__), "VERSION.txt")
with open(version_path, "r") as version_file:
    __version__ = version_file.read().strip()


fileConfig(os.path.join(
    os.path.dirname(__file__), 
    'logging_config.ini')
)

# paths
from .utils.memory import memory
from .normalization import normalize
<<<<<<< HEAD
from .pca import pca
=======
from .highly_variable_genes import highly_variable_genes
from .means_vars_genes import get_means_vars_genes
>>>>>>> a320df02
<|MERGE_RESOLUTION|>--- conflicted
+++ resolved
@@ -19,9 +19,6 @@
 # paths
 from .utils.memory import memory
 from .normalization import normalize
-<<<<<<< HEAD
-from .pca import pca
-=======
 from .highly_variable_genes import highly_variable_genes
 from .means_vars_genes import get_means_vars_genes
->>>>>>> a320df02
+from .pca import pca
