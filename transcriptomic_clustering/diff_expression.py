from typing import Optional, Tuple, List, Dict, Union, Any

import numpy as np
import pandas as pd
import scanpy as sc
from scipy import stats
<<<<<<< HEAD
import statsmodels.stats.multitest as multi
=======
from statsmodels.stats.multitest import fdrcorrection
import warnings
>>>>>>> 70081261

import sys


def vec_chisq_test(pair: tuple,
                  cl_present: pd.DataFrame,
                  cl_size: Dict[Any, int]):
    """
        Vectorized Chi-squared tests for differential gene detection.

        Parameters
        ----------
        pair: a tuple of length 2 specifying which clusters to compare
        cl_present: a data frame of gene detection proportions (clusters x genes)
        cl_size: a dict of cluster sizes

        Returns
        -------
        p_vals: a numpy array of p-values with detection of each gene

    """
    first_cluster = pair[0]
    second_cluster = pair[1]

    cl1_ncells_per_gene = cl_present.loc[first_cluster]*cl_size[first_cluster]
    cl1_ncells = cl_size[first_cluster]
    cl2_ncells_per_gene = cl_present.loc[second_cluster]*cl_size[second_cluster]
    cl2_ncells = cl_size[second_cluster]

    n_genes = cl1_ncells_per_gene.shape[0]

    cl1_present = cl1_ncells_per_gene
    cl1_absent = cl1_ncells - cl1_present
        
    cl2_present = cl2_ncells_per_gene
    cl2_absent = cl2_ncells - cl2_present

    observed = np.array([cl1_present, cl1_absent, cl2_present, cl2_absent])

    p_vals = np.ones(n_genes)
    for i in range(n_genes):
        try:
            chi_squared_stat, p_value, dof, ex = stats.chi2_contingency(observed[:,i].reshape(2,2), correction=True)
            p_vals[i] = p_value
        except:
<<<<<<< HEAD
#            print(f"chi2 exception for cluster pair: {pair}, p value will be assigned to 1")
            pass
=======
            warnings.warn("chi2 exception caught, p value will be assigned to 1")
    
>>>>>>> 70081261
    return p_vals

def de_pair_chisq(pair: tuple, 
                  cl_present: Union[pd.DataFrame, pd.Series],
                  cl_means: Union[pd.DataFrame, pd.Series],
                  cl_size: Dict[Any, int]) -> pd.DataFrame:
    """
        Perform pairwise differential detection tests using Chi-Squared test for a single pair of clusters.

        Parameters
        ----------
        pair: a tuple of length 2 specifying which clusters to compare
        cl_present: a data frame of gene detection proportions ( clusters x genes) 
        cl_means: a data frame of normalized mean gene expression values ( clusters x genes)
        cl.size: a dict of cluster sizes

        Returns
        -------
        a data frame with differential expressions statistics:
            padj: p-values adjusted
            pval: p-values
            lfc: log fold change of mean expression values between the pair of clusters
            meanA: mean expression value for the first cluster in the pair
            meanB: mean expression value for the second cluster in the pair
            q1: proportion of cells expressing each gene for the first cluster
            q2: proportion of cells expressing each gene for the second cluster

    """
    if len(pair) != 2:
        raise ValueError("The pair must contain two cluster labels")

    first_cluster, second_cluster = pair

    if isinstance(cl_present, pd.Series):
        cl_present = cl_present.to_frame()
    if isinstance(cl_means, pd.Series):
        cl_means = cl_means.to_frame()

    cl_present_sorted = cl_present[sorted(cl_present.columns)]
    cl_means_sorted = cl_means[sorted(cl_means.columns)]

    if not len(cl_present.columns.difference(cl_means.columns)) == 0:
        raise ValueError("genes names of the cl_means and the cl_present do not match")

    p_vals = vec_chisq_test(pair, 
                            cl_present_sorted,
                            cl_size)
    
    reject, p_adj, _, _ = multi.multipletests(p_vals, method="holm", is_sorted=False)
    lfc = cl_means_sorted.loc[first_cluster].to_numpy() - cl_means_sorted.loc[second_cluster].to_numpy()

    q1 = cl_present_sorted.loc[first_cluster].to_numpy()
    q2 = cl_present_sorted.loc[second_cluster].to_numpy()
    qdiff = get_qdiff(q1, q2)

    de_statistics_chisq = pd.DataFrame(
        {
            "gene": cl_present_sorted.columns.to_list(),
            "p_adj": p_adj,
            "p_value": p_vals,
            "lfc": lfc,
            "meanA": cl_means_sorted.loc[first_cluster].to_numpy(),
            "meanB": cl_means_sorted.loc[second_cluster].to_numpy(),
            "q1": q1,
            "q2": q2,
            "qdiff": qdiff,
        }
    )
    
    de_statistics_chisq.set_index("gene")

    return de_statistics_chisq


def filter_gene_stats(
    de_stats: pd.DataFrame,
    gene_type: str,
    cl1_size: float = None,
    cl2_size: float = None,
    q1_thresh: float = None,
    q2_thresh: float = None,
    min_cell_thresh: int = None,
    qdiff_thresh: float = None,
    padj_thresh: float = None,
    lfc_thresh: float = None

) -> pd.DataFrame:
    """
    Filter out differential expression summary stats
    for either up-regulated or down-regulated genes

    Parameters
    ----------
    de_stats:
        dataframe with stats for each gene
    gene_type:
    cl1_size:
        cluster size of the first cluster
    cl2_size:
        cluster size of the second cluster
    q1_thresh:
        threshold for proportion of cells expressing each gene in the first cluster
    q2_thresh:
        threshold for proportion of cells expressing each gene in the second cluster
    min_cell_thresh:
        threshold for min number of cells in cluster
    qdiff_thresh:
        threshold for qdiff
    padj_thresh:
        threshold for padj
    lfc_thresh:
        threshold for lfc

    Returns
    -------
    filtered dataframe
    """

    if gene_type == 'up-regulated':
        mask = de_stats['lfc'] > 0
        qa = 'q1'
        qb = 'q2'
        cl_size = cl1_size
    elif gene_type == 'down-regulated':
        mask = de_stats['lfc'] < 0
        qa = 'q2'
        qb = 'q1'
        cl_size = cl2_size
    else:
        raise ValueError(f"Invalid gene_type value {gene_type}. "
                         f"Allowed values include 'up-regulated' and 'down-regulated'. ")

    if padj_thresh:
        mask &= de_stats['p_adj'] < padj_thresh
    if lfc_thresh:
        mask &= abs(de_stats['lfc']) > lfc_thresh

    if q1_thresh:
        mask &= de_stats[qa] > q1_thresh
    if cl_size:
        mask &= de_stats[qa] * cl_size >= min_cell_thresh
    if q2_thresh:
        mask &= de_stats[qb] < q2_thresh
    if qdiff_thresh:
        mask &= abs(de_stats['qdiff']) > qdiff_thresh

    return de_stats.loc[mask]


def get_qdiff(q1, q2) -> np.array:
    """
    Calculate normalized difference between q1 and q2 proportions
    when q1=0 and q2=0, return qdiff=0
    Parameters
    ----------
    q1:
        proportion of cells expressing each gene  for the first cluster
    q2:
        proportion of cells expressing each gene  for the second cluster

    Returns
    -------
    qdiff statistic
    """
    qmax = np.maximum(q1, q2)
    qmax[qmax == 0] = np.nan
    q_diff = abs(q1 - q2) / qmax
    np.nan_to_num(q_diff, nan=0.0, copy=False)

    return q_diff


def calc_de_score(
    padj: np.ndarray
) -> float:
    """
    Calculate DE score for a group of cells from padj values

    Parameters
    ----------
    padj:
        adjusted p-value

    Returns
    -------
    differential expression score
    """
    de_score = np.sum(-np.log10(padj)) if len(padj) else 0

    return de_score<|MERGE_RESOLUTION|>--- conflicted
+++ resolved
@@ -4,12 +4,8 @@
 import pandas as pd
 import scanpy as sc
 from scipy import stats
-<<<<<<< HEAD
 import statsmodels.stats.multitest as multi
-=======
-from statsmodels.stats.multitest import fdrcorrection
 import warnings
->>>>>>> 70081261
 
 import sys
 
@@ -55,13 +51,8 @@
             chi_squared_stat, p_value, dof, ex = stats.chi2_contingency(observed[:,i].reshape(2,2), correction=True)
             p_vals[i] = p_value
         except:
-<<<<<<< HEAD
-#            print(f"chi2 exception for cluster pair: {pair}, p value will be assigned to 1")
-            pass
-=======
             warnings.warn("chi2 exception caught, p value will be assigned to 1")
     
->>>>>>> 70081261
     return p_vals
 
 def de_pair_chisq(pair: tuple, 
