from typing import Optional, Tuple

from scanpy import AnnData
from scanpy.external.tl import phenograph


def cluster_louvain(
    adata: AnnData,
    k: int,
    annotate: bool = False,
    **kwargs):
    """
    Uses the louvain phenograph algorithm to calculate clusters in the given adata.
    Out of concern for memory the annotate behavior and behavior on AnnData of the
    scanpy pheongraph function is overridden.

    Parameters
    -----------
    adata: an AnnData or array of data to cluster
    k: number of nearest neighbors to use during graph construction
    annotate: if True, community labels are added to adata as observations. Otherwise
             all scanpy pheongraph outputs are returned.

   Returns
   -----------
   cluster_by_obs: an array of community labels for each cell in adata, in order
   obs_by_cluster: a map of community labels to lists of cell indices in that community in order
   graph: the calculated adjacency graph on the adata
   q: the maximum modularity of the final clustering 
    """
<<<<<<< HEAD
=======
    pca_data = None

    if isinstance(adata, AnnData):
        pca_data = adata.X.value
    else:
        pca_data = adata

>>>>>>> 3691b24d
    if 'copy' in kwargs:
        del kwargs['copy']

    cluster_by_obs, graph, q = phenograph(
        adata=adata.X,
        k=k,
        **kwargs
    )

    obs_by_cluster = {}
    for i in range(len(cluster_by_obs)):
        cluster = cluster_by_obs[i]
        if cluster not in obs_by_cluster:
            obs_by_cluster[cluster] = []
        obs_by_cluster[cluster].append(i)

    if annotate:
        adata.obs['pheno_louvain'] = cluster_by_obs

    return cluster_by_obs, obs_by_cluster, graph, q<|MERGE_RESOLUTION|>--- conflicted
+++ resolved
@@ -28,16 +28,6 @@
    graph: the calculated adjacency graph on the adata
    q: the maximum modularity of the final clustering 
     """
-<<<<<<< HEAD
-=======
-    pca_data = None
-
-    if isinstance(adata, AnnData):
-        pca_data = adata.X.value
-    else:
-        pca_data = adata
-
->>>>>>> 3691b24d
     if 'copy' in kwargs:
         del kwargs['copy']
 
